// ============================================================================
// CREATE INVITE - UNIFIED SYSTEM FOR ALL ROLES
// ============================================================================
// Creates one-time-use invite links for partner, co-planner, and bestie roles
// Returns shareable URL that expires in 7 days
// ============================================================================

import { createClient } from '@supabase/supabase-js';
import { randomBytes } from 'crypto';

// Service role client (bypasses RLS for admin operations)
const supabaseAdmin = createClient(
  process.env.SUPABASE_URL,
  process.env.SUPABASE_SERVICE_ROLE_KEY
);

export default async function handler(req, res) {
  if (req.method !== 'POST') {
    return res.status(405).json({ error: 'Method not allowed' });
  }

<<<<<<< HEAD
  const { userToken, role } = req.body;
=======
  const {
    userToken,
    role,
    wedding_profile_permissions = { read: false, edit: false }
  } = req.body;
>>>>>>> d053617d

  // ========================================================================
  // STEP 1: Validate input
  // ========================================================================
<<<<<<< HEAD
  if (!role || !['partner', 'bestie'].includes(role)) {
    return res.status(400).json({
      error: 'Invalid role. Must be "partner" or "bestie"'
=======
  if (!role || !['partner', 'co_planner', 'bestie'].includes(role)) {
    return res.status(400).json({
      error: 'Invalid role. Must be "partner", "co_planner", or "bestie"'
>>>>>>> d053617d
    });
  }

  if (!userToken) {
    return res.status(400).json({
      error: 'Missing required field: userToken'
    });
  }

  // Validate permissions structure
  if (typeof wedding_profile_permissions !== 'object' ||
      typeof wedding_profile_permissions.read !== 'boolean' ||
      typeof wedding_profile_permissions.edit !== 'boolean') {
    return res.status(400).json({
      error: 'Invalid wedding_profile_permissions. Must be { read: boolean, edit: boolean }'
    });
  }

  try {
    // ========================================================================
    // STEP 2: Authenticate the user
    // ========================================================================
    const supabaseUser = createClient(
      process.env.SUPABASE_URL,
      process.env.SUPABASE_ANON_KEY,
      {
        global: {
          headers: {
            Authorization: `Bearer ${userToken}`
          }
        }
      }
    );

    const { data: { user }, error: authError } = await supabaseUser.auth.getUser();

    if (authError || !user) {
      return res.status(401).json({
        error: 'Unauthorized - invalid or expired token'
      });
    }

    // ========================================================================
    // STEP 3: Verify user is the wedding owner
    // ========================================================================
    const { data: membership, error: membershipError } = await supabaseAdmin
      .from('wedding_members')
      .select('wedding_id, role')
      .eq('user_id', user.id)
      .single();

    if (membershipError || !membership) {
      return res.status(404).json({
        error: 'You are not a member of any wedding'
      });
    }

    // Both owner and partner can create invites
    if (!['owner', 'partner'].includes(membership.role)) {
      return res.status(403).json({
        error: 'Only wedding owners can create invite links'
      });
    }

    // ========================================================================
    // STEP 3.5: Check role limits before creating invite
    // ========================================================================
    const { data: existingMembers } = await supabaseAdmin
      .from('wedding_members')
      .select('role')
      .eq('wedding_id', membership.wedding_id);

    if (role === 'partner') {
      const hasPartner = existingMembers?.some(m => m.role === 'partner');
      if (hasPartner) {
        return res.status(400).json({
          error: 'This wedding already has a partner. Only 1 partner allowed per wedding.'
        });
      }
    }

    if (role === 'bestie') {
      const bestieCount = existingMembers?.filter(m => m.role === 'bestie').length || 0;
      if (bestieCount >= 2) {
        return res.status(400).json({
          error: 'This wedding already has 2 besties. Maximum 2 besties allowed per wedding.'
        });
      }
    }

    // ========================================================================
    // STEP 4: Get wedding details for response
    // ========================================================================
    const { data: wedding, error: weddingError } = await supabaseAdmin
      .from('wedding_profiles')
      .select('partner1_name, partner2_name')
      .eq('id', membership.wedding_id)
      .single();

    if (weddingError || !wedding) {
      return res.status(500).json({
        error: 'Failed to retrieve wedding details'
      });
    }

    // ========================================================================
    // STEP 5: Generate secure invite token
    // ========================================================================
    const inviteToken = generateSecureToken();

    // ========================================================================
    // STEP 6: Set expiration (7 days from now)
    // ========================================================================
    const expiresAt = new Date();
    expiresAt.setDate(expiresAt.getDate() + 7);

    // ========================================================================
    // STEP 7: Insert into database
    // ========================================================================
    const { data: invite, error: insertError } = await supabaseAdmin
      .from('invite_codes')
      .insert({
        wedding_id: membership.wedding_id,
        invite_token: inviteToken,
        created_by: user.id,
        role: role,
        wedding_profile_permissions: wedding_profile_permissions,
        used: false,
        expires_at: expiresAt.toISOString()
      })
      .select()
      .single();

    if (insertError) {
      console.error('Failed to create invite:', insertError);
      return res.status(500).json({
        error: 'Failed to create invite link',
        details: insertError.message
      });
    }

    // ========================================================================
    // STEP 8: Build invite URL
    // ========================================================================
    const baseUrl = process.env.VERCEL_URL
      ? `https://${process.env.VERCEL_URL}`
      : 'https://bridebuddyv2.vercel.app';

    const inviteUrl = `${baseUrl}/accept-invite.html?token=${inviteToken}`;

    // ========================================================================
    // STEP 9: Return success response
    // ========================================================================
    return res.status(200).json({
      success: true,
      invite_url: inviteUrl,
      invite_token: inviteToken,
      role: invite.role,
      wedding_profile_permissions: invite.wedding_profile_permissions,
      expires_at: invite.expires_at,
      wedding_name: `${wedding.partner1_name} & ${wedding.partner2_name}`,
<<<<<<< HEAD
      message: role === 'partner'
        ? 'Partner invite link created! Share this with your fiancé(e).'
        : 'Bestie invite link created! Share this with your Maid of Honor or Best Man.'
=======
      message: getRoleMessage(role)
>>>>>>> d053617d
    });

  } catch (error) {
    console.error('Create invite error:', error);
    return res.status(500).json({
      error: 'Internal server error',
      details: error.message
    });
  }
}

// ============================================================================
// HELPER: Generate cryptographically secure token
// ============================================================================
function generateSecureToken() {
  // Generate 32 random bytes and convert to base64url
  // This creates a token like: "a3K9mN2pQ7xR5vL8wT1yZ4bC6dE0fH3j"
  return randomBytes(32)
    .toString('base64')
    .replace(/\+/g, '-')
    .replace(/\//g, '_')
    .replace(/=/g, '');
}

// ============================================================================
// HELPER: Get role-specific message
// ============================================================================
function getRoleMessage(role) {
  const messages = {
    partner: 'Partner invite link created successfully',
    co_planner: 'Co-planner invite link created successfully',
    bestie: 'Bestie invite link created successfully'
  };
  return messages[role] || 'Invite link created successfully';
}<|MERGE_RESOLUTION|>--- conflicted
+++ resolved
@@ -19,43 +19,20 @@
     return res.status(405).json({ error: 'Method not allowed' });
   }
 
-<<<<<<< HEAD
   const { userToken, role } = req.body;
-=======
-  const {
-    userToken,
-    role,
-    wedding_profile_permissions = { read: false, edit: false }
-  } = req.body;
->>>>>>> d053617d
 
   // ========================================================================
   // STEP 1: Validate input
   // ========================================================================
-<<<<<<< HEAD
   if (!role || !['partner', 'bestie'].includes(role)) {
     return res.status(400).json({
       error: 'Invalid role. Must be "partner" or "bestie"'
-=======
-  if (!role || !['partner', 'co_planner', 'bestie'].includes(role)) {
-    return res.status(400).json({
-      error: 'Invalid role. Must be "partner", "co_planner", or "bestie"'
->>>>>>> d053617d
     });
   }
 
   if (!userToken) {
     return res.status(400).json({
       error: 'Missing required field: userToken'
-    });
-  }
-
-  // Validate permissions structure
-  if (typeof wedding_profile_permissions !== 'object' ||
-      typeof wedding_profile_permissions.read !== 'boolean' ||
-      typeof wedding_profile_permissions.edit !== 'boolean') {
-    return res.status(400).json({
-      error: 'Invalid wedding_profile_permissions. Must be { read: boolean, edit: boolean }'
     });
   }
 
@@ -167,7 +144,7 @@
         invite_token: inviteToken,
         created_by: user.id,
         role: role,
-        wedding_profile_permissions: wedding_profile_permissions,
+        wedding_profile_permissions: { read: true, edit: role === 'partner' },
         used: false,
         expires_at: expiresAt.toISOString()
       })
@@ -202,13 +179,9 @@
       wedding_profile_permissions: invite.wedding_profile_permissions,
       expires_at: invite.expires_at,
       wedding_name: `${wedding.partner1_name} & ${wedding.partner2_name}`,
-<<<<<<< HEAD
       message: role === 'partner'
         ? 'Partner invite link created! Share this with your fiancé(e).'
         : 'Bestie invite link created! Share this with your Maid of Honor or Best Man.'
-=======
-      message: getRoleMessage(role)
->>>>>>> d053617d
     });
 
   } catch (error) {
