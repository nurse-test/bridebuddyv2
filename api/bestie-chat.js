import { createClient } from '@supabase/supabase-js';

export default async function handler(req, res) {
  if (req.method !== 'POST') {
    return res.status(405).json({ error: 'Method not allowed' });
  }

  const { message, conversationId, userToken } = req.body;

  if (!message || !userToken) {
    return res.status(400).json({ error: 'Message and user token required' });
  }

  const supabase = createClient(
    process.env.SUPABASE_URL,
    process.env.SUPABASE_ANON_KEY,
    {
      global: {
        headers: {
          Authorization: `Bearer ${userToken}`
        }
      }
    }
  );

  // Service role client for database updates
  const supabaseService = createClient(
    process.env.SUPABASE_URL,
    process.env.SUPABASE_SERVICE_ROLE_KEY
  );

  try {
    const { data: { user }, error: userError } = await supabase.auth.getUser();
    if (userError || !user) throw new Error('Invalid user token');

    // Get user's wedding
    const { data: membership, error: memberError } = await supabase
      .from('wedding_members')
      .select('wedding_id')
      .eq('user_id', user.id)
      .single();

    if (memberError || !membership) throw new Error('No wedding profile found');

    const { data: weddingData, error: weddingError } = await supabase
      .from('wedding_profiles')
      .select('*')
      .eq('id', membership.wedding_id)
      .single();

    if (weddingError || !weddingData) throw new Error('Wedding profile not found');

    // Build wedding context for bestie chat with extraction
    let weddingContext = `You are Bestie Buddy, the AI assistant for the Maid of Honor, Best Man, or Best Friend helping plan wedding events.

YOUR ROLE:
- Help the MOH/Best Man plan bachelorette/bachelor parties
- Assist with bridal shower planning
- Guide engagement party coordination
- Help manage bridesmaids/groomsmen logistics
- Track bridesmaid expenses and dress shopping
- Coordinate rehearsal dinner planning
- Provide advice on MOH/Best Man duties and etiquette

YOUR CONVERSATIONAL APPROACH (CRITICAL):
1. **Guide toward concrete next steps**: After each discussion, suggest 2-3 specific tasks with deadlines
2. **Ask timeline questions**: "When are you thinking of doing this?" "What's the wedding date again?"
3. **Create urgency**: Calculate backwards from wedding date to suggest when things should happen
4. **Break down big ideas**: Turn vague ideas like "plan bachelorette party" into specific tasks:
   - "Book venue by [date]"
   - "Send invites by [date]"
   - "Collect RSVPs by [date]"
5. **Follow up on existing tasks**: Reference incomplete tasks from their profile and ask about progress

PERSONALITY:
- Friendly, practical, and organized
- Understanding of the unique pressures of being MOH/Best Man
- Budget-conscious and creative with party planning
- Supportive when dealing with difficult bridesmaids or family
- Use casual language but stay focused on actionable advice
- **PROACTIVE**: Always end responses by suggesting next concrete steps with dates

CURRENT WEDDING INFORMATION:`;

    if (weddingData.wedding_name) weddingContext += `\n- Couple: ${weddingData.wedding_name}`;
    if (weddingData.partner1_name && weddingData.partner2_name) {
      weddingContext += `\n- Partners: ${weddingData.partner1_name} & ${weddingData.partner2_name}`;
    }
    if (weddingData.wedding_date) weddingContext += `\n- Wedding Date: ${weddingData.wedding_date}`;
    if (weddingData.expected_guest_count) weddingContext += `\n- Expected Guests: ${weddingData.expected_guest_count}`;
    if (weddingData.total_budget) weddingContext += `\n- Total Budget: $${weddingData.total_budget}`;
    if (weddingData.wedding_style) weddingContext += `\n- Style: ${weddingData.wedding_style}`;

    // CALL CLAUDE with enhanced bestie extraction prompt
    const claudeResponse = await fetch('https://api.anthropic.com/v1/messages', {
      method: 'POST',
      headers: {
        'Content-Type': 'application/json',
        'x-api-key': process.env.ANTHROPIC_API_KEY,
        'anthropic-version': '2023-06-01'
      },
      body: JSON.stringify({
        model: 'claude-sonnet-4-20250514',
        max_tokens: 3072,
        messages: [{
          role: 'user',
          content: `${weddingContext}

TASK: Help the Maid of Honor/Best Man with their wedding planning duties, event coordination, AND actively guide them toward creating concrete tasks with deadlines.

USER MESSAGE: "${message}"

INSTRUCTIONS:
1. Provide practical, actionable advice for MOH/Best Man responsibilities
2. Help plan bachelorette parties, bridal showers, and engagement parties
3. **PROACTIVELY suggest 2-3 specific next steps with dates** in your response
4. Extract planning details, budget info, and tasks (including the tasks you suggest!)
5. Return your response in this EXACT format:

<response>Your natural, helpful response here</response>

<extracted_data>
{
  "budget_items": [
    {
      "category": "venue|catering|flowers|photography|videography|music|cake|decorations|attire|invitations|favors|transportation|honeymoon|other",
      "budgeted_amount": number or null,
      "spent_amount": number or null,
      "transaction_date": "YYYY-MM-DD or null",
      "transaction_amount": number or null,
      "transaction_description": "string or null",
      "notes": "string or null"
    }
  ],
  "tasks": [
    {
      "task_name": "string",
      "task_description": "string or null",
      "category": "venue|catering|flowers|photography|attire|invitations|decorations|transportation|legal|honeymoon|day_of|other or null",
      "due_date": "YYYY-MM-DD or null",
      "status": "not_started|in_progress|completed|cancelled or null",
      "priority": "low|medium|high|urgent or null",
      "notes": "string or null"
    }
  ]
}
</extracted_data>

EXTRACTION RULES FOR BESTIE CHAT:
<<<<<<< HEAD
- bestie_brief: One-line summary of what you're currently working on
- event_details: Extract details about bachelorette/bachelor party, bridal shower, rehearsal dinner
  * "Planning a beach bachelorette on July 10th for 12 girls" → bachelorette_party: {date, location, guest_count}
  * "Bridal shower theme is tea party at my house" → bridal_shower: {theme, location}
- guest_info: Names of bridesmaids, groomsmen, who's invited to events
- budget_info: Budget allocations and spending for bestie-hosted events
  * "Budgeted $2000 for bachelorette" → bachelorette_budget: 2000
  * "Spent $300 on decorations" → spent_so_far: 300, breakdown: {decorations: 300}
- tasks: **CRITICAL** - Extract ALL tasks including:
  * Tasks the user mentions
  * **Tasks YOU suggest in your response** (this is key!)
  * Example: If you say "You should book the venue by March 15th", extract: {task: "Book bachelorette venue", due_date: "2025-03-15", completed: false, priority: "high"}

TASK GENERATION EXAMPLES:
- User: "I'm thinking about a beach bachelorette"
  YOU SAY: "Love it! Here's what you should do: 1) Research beach house rentals by Feb 1st, 2) Get a headcount by Feb 15th, 3) Book the place by March 1st"
  YOU EXTRACT: [
    {task: "Research beach house rentals", due_date: "2025-02-01", completed: false, priority: "high"},
    {task: "Get headcount for bachelorette", due_date: "2025-02-15", completed: false, priority: "high"},
    {task: "Book beach house", due_date: "2025-03-01", completed: false, priority: "high"}
  ]

IMPORTANT:
- Today's date is ${new Date().toISOString().split('T')[0]}
- Wedding date is ${weddingData.wedding_date || 'unknown'} - calculate deadlines working backwards from this!
- Only update fields that are mentioned in the message
- Merge with existing profile data, don't overwrite everything
- Return null for fields not mentioned
- **ALWAYS generate tasks with specific due dates** when giving advice`
=======
- budget_items: Extract mentions of party expenses, bridesmaid costs, event budgets
  * "Spent $300 on bachelorette decorations" → {"category": "decorations", "spent_amount": 300, "transaction_amount": 300, "transaction_date": "today"}
  * "Budgeted $2000 for bridal shower venue" → {"category": "venue", "budgeted_amount": 2000}
  * "Bridesmaids dresses cost $150 each" → {"category": "attire", "transaction_amount": 150, "notes": "per bridesmaid"}
- tasks: Extract to-dos for MOH/Best Man duties, party planning tasks
  * "Need to book venue by next Friday" → {"task_name": "Book venue", "due_date": "[next Friday's date]", "status": "not_started"}
  * "Sent out invitations today!" → {"task_name": "Send bachelorette invitations", "status": "completed"}
  * "Should I send save-the-dates for the bridal shower?" → {"task_name": "Send bridal shower save-the-dates", "status": "not_started", "priority": "medium"}

IMPORTANT:
- Today's date is ${new Date().toISOString().split('T')[0]}
- Focus on extracting MOH/Best Man event planning data (bachelorette, shower, rehearsal dinner, etc.)
- Only include sections that have data. Empty arrays [] are ok if nothing was mentioned
- If nothing actionable was mentioned, return {"budget_items": [], "tasks": []}`
>>>>>>> d053617d
        }]
      })
    });

    // Check if API call was successful
    if (!claudeResponse.ok) {
      const errorData = await claudeResponse.json();
      console.error('Anthropic API error:', errorData);
      console.error('API key present:', !!process.env.ANTHROPIC_API_KEY);
      console.error('API key length:', process.env.ANTHROPIC_API_KEY?.length || 0);
      throw new Error(`Anthropic API error: ${errorData.error?.message || 'Unknown error'}`);
    }

    const claudeData = await claudeResponse.json();

    if (!claudeData.content || !claudeData.content[0]) {
      throw new Error('Invalid response from Claude');
    }

    const fullResponse = claudeData.content[0].text;

    // Parse response and extracted data
    const responseMatch = fullResponse.match(/<response>([\s\S]*?)<\/response>/);
    const dataMatch = fullResponse.match(/<extracted_data>([\s\S]*?)<\/extracted_data>/);

    let assistantMessage = responseMatch ? responseMatch[1].trim() : fullResponse;
    let extractedData = { budget_items: [], tasks: [] };

    if (dataMatch) {
      try {
        const jsonStr = dataMatch[1].trim();
        extractedData = JSON.parse(jsonStr);
      } catch (e) {
        console.error('Failed to parse extracted data:', e);
      }
    }

    // Update database with extracted data from bestie chat
    console.log('Bestie extracted data:', JSON.stringify(extractedData, null, 2));

    // 1. Insert/Update budget items in budget_tracker table
    if (extractedData.budget_items && extractedData.budget_items.length > 0) {
      for (const budgetItem of extractedData.budget_items) {
        // Check if budget category already exists
        const { data: existingBudget } = await supabaseService
          .from('budget_tracker')
          .select('id, spent_amount')
          .eq('wedding_id', membership.wedding_id)
          .eq('category', budgetItem.category)
          .single();

        if (existingBudget) {
          // Update existing budget category
          const budgetUpdates = {};

          if (budgetItem.budgeted_amount !== null && budgetItem.budgeted_amount !== undefined) {
            budgetUpdates.budgeted_amount = budgetItem.budgeted_amount;
          }

          if (budgetItem.spent_amount !== null && budgetItem.spent_amount !== undefined) {
            budgetUpdates.spent_amount = (existingBudget.spent_amount || 0) + budgetItem.spent_amount;
          }

          if (budgetItem.transaction_date) budgetUpdates.last_transaction_date = budgetItem.transaction_date;
          if (budgetItem.transaction_amount) budgetUpdates.last_transaction_amount = budgetItem.transaction_amount;
          if (budgetItem.transaction_description) budgetUpdates.last_transaction_description = budgetItem.transaction_description;
          if (budgetItem.notes) budgetUpdates.notes = budgetItem.notes;

          if (Object.keys(budgetUpdates).length > 0) {
            const { error: budgetUpdateError } = await supabaseService
              .from('budget_tracker')
              .update(budgetUpdates)
              .eq('id', existingBudget.id);

            if (budgetUpdateError) {
              console.error('Failed to update budget:', budgetUpdateError);
            } else {
              console.log('Successfully updated budget category:', budgetItem.category);
            }
          }
        } else {
          // Insert new budget category
          const { error: budgetInsertError } = await supabaseService
            .from('budget_tracker')
            .insert({
              wedding_id: membership.wedding_id,
              category: budgetItem.category,
              budgeted_amount: budgetItem.budgeted_amount || 0,
              spent_amount: budgetItem.spent_amount || 0,
              last_transaction_date: budgetItem.transaction_date,
              last_transaction_amount: budgetItem.transaction_amount,
              last_transaction_description: budgetItem.transaction_description,
              notes: budgetItem.notes
            });

          if (budgetInsertError) {
            console.error('Failed to insert budget:', budgetInsertError);
          } else {
            console.log('Successfully inserted budget category:', budgetItem.category);
          }
        }
      }
    }

    // 2. Insert tasks in wedding_tasks table
    if (extractedData.tasks && extractedData.tasks.length > 0) {
      for (const task of extractedData.tasks) {
        const { error: taskInsertError } = await supabaseService
          .from('wedding_tasks')
          .insert({
            wedding_id: membership.wedding_id,
            ...task
          });

        if (taskInsertError) {
          console.error('Failed to insert task:', taskInsertError);
        } else {
          console.log('Successfully inserted task:', task.task_name);
        }
      }
    }

    // Save messages to chat_messages table
    try {
      // Save user message
      const { error: userMsgError } = await supabaseService
        .from('chat_messages')
        .insert({
          wedding_id: membership.wedding_id,
          user_id: user.id,
          role: 'user',
          message: message,
          message_type: 'bestie'
        });

      if (userMsgError) {
        console.error('Failed to save user message:', userMsgError);
      }

      // Save assistant message
      const { error: assistantMsgError } = await supabaseService
        .from('chat_messages')
        .insert({
          wedding_id: membership.wedding_id,
          user_id: user.id,
          role: 'assistant',
          message: assistantMessage,
          message_type: 'bestie'
        });

      if (assistantMsgError) {
        console.error('Failed to save assistant message:', assistantMsgError);
      }
    } catch (saveError) {
      console.error('Error saving chat messages:', saveError);
      // Don't fail the request if saving fails
    }

    return res.status(200).json({
      response: assistantMessage,
      conversationId: conversationId || 'bestie-temp',
      extractedData: extractedData // For debugging
    });

  } catch (error) {
    console.error('Error:', error);
    return res.status(500).json({ error: error.message });
  }
}<|MERGE_RESOLUTION|>--- conflicted
+++ resolved
@@ -147,52 +147,30 @@
 </extracted_data>
 
 EXTRACTION RULES FOR BESTIE CHAT:
-<<<<<<< HEAD
-- bestie_brief: One-line summary of what you're currently working on
-- event_details: Extract details about bachelorette/bachelor party, bridal shower, rehearsal dinner
-  * "Planning a beach bachelorette on July 10th for 12 girls" → bachelorette_party: {date, location, guest_count}
-  * "Bridal shower theme is tea party at my house" → bridal_shower: {theme, location}
-- guest_info: Names of bridesmaids, groomsmen, who's invited to events
-- budget_info: Budget allocations and spending for bestie-hosted events
-  * "Budgeted $2000 for bachelorette" → bachelorette_budget: 2000
-  * "Spent $300 on decorations" → spent_so_far: 300, breakdown: {decorations: 300}
+- budget_items: Extract mentions of party expenses, bridesmaid costs, event budgets
+  * "Spent $300 on bachelorette decorations" → {"category": "decorations", "spent_amount": 300, "transaction_amount": 300, "transaction_date": "today"}
+  * "Budgeted $2000 for bridal shower venue" → {"category": "venue", "budgeted_amount": 2000}
+  * "Bridesmaids dresses cost $150 each" → {"category": "attire", "transaction_amount": 150, "notes": "per bridesmaid"}
 - tasks: **CRITICAL** - Extract ALL tasks including:
   * Tasks the user mentions
   * **Tasks YOU suggest in your response** (this is key!)
-  * Example: If you say "You should book the venue by March 15th", extract: {task: "Book bachelorette venue", due_date: "2025-03-15", completed: false, priority: "high"}
+  * Example: If you say "You should book the venue by March 15th", extract: {"task_name": "Book bachelorette venue", "due_date": "2025-03-15", "status": "not_started", "priority": "high"}
 
 TASK GENERATION EXAMPLES:
 - User: "I'm thinking about a beach bachelorette"
   YOU SAY: "Love it! Here's what you should do: 1) Research beach house rentals by Feb 1st, 2) Get a headcount by Feb 15th, 3) Book the place by March 1st"
   YOU EXTRACT: [
-    {task: "Research beach house rentals", due_date: "2025-02-01", completed: false, priority: "high"},
-    {task: "Get headcount for bachelorette", due_date: "2025-02-15", completed: false, priority: "high"},
-    {task: "Book beach house", due_date: "2025-03-01", completed: false, priority: "high"}
+    {"task_name": "Research beach house rentals", "due_date": "2025-02-01", "status": "not_started", "priority": "high"},
+    {"task_name": "Get headcount for bachelorette", "due_date": "2025-02-15", "status": "not_started", "priority": "high"},
+    {"task_name": "Book beach house", "due_date": "2025-03-01", "status": "not_started", "priority": "high"}
   ]
 
 IMPORTANT:
 - Today's date is ${new Date().toISOString().split('T')[0]}
 - Wedding date is ${weddingData.wedding_date || 'unknown'} - calculate deadlines working backwards from this!
-- Only update fields that are mentioned in the message
-- Merge with existing profile data, don't overwrite everything
-- Return null for fields not mentioned
-- **ALWAYS generate tasks with specific due dates** when giving advice`
-=======
-- budget_items: Extract mentions of party expenses, bridesmaid costs, event budgets
-  * "Spent $300 on bachelorette decorations" → {"category": "decorations", "spent_amount": 300, "transaction_amount": 300, "transaction_date": "today"}
-  * "Budgeted $2000 for bridal shower venue" → {"category": "venue", "budgeted_amount": 2000}
-  * "Bridesmaids dresses cost $150 each" → {"category": "attire", "transaction_amount": 150, "notes": "per bridesmaid"}
-- tasks: Extract to-dos for MOH/Best Man duties, party planning tasks
-  * "Need to book venue by next Friday" → {"task_name": "Book venue", "due_date": "[next Friday's date]", "status": "not_started"}
-  * "Sent out invitations today!" → {"task_name": "Send bachelorette invitations", "status": "completed"}
-  * "Should I send save-the-dates for the bridal shower?" → {"task_name": "Send bridal shower save-the-dates", "status": "not_started", "priority": "medium"}
-
-IMPORTANT:
-- Today's date is ${new Date().toISOString().split('T')[0]}
 - Focus on extracting MOH/Best Man event planning data (bachelorette, shower, rehearsal dinner, etc.)
 - Only include sections that have data. Empty arrays [] are ok if nothing was mentioned
-- If nothing actionable was mentioned, return {"budget_items": [], "tasks": []}`
->>>>>>> d053617d
+- **ALWAYS generate tasks with specific due dates** when giving advice`
         }]
       })
     });
